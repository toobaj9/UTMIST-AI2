--- conflicted
+++ resolved
@@ -603,43 +603,6 @@
     return reward
 
 
-def edge_guard_reward(
-    env: WarehouseBrawl,
-    mode: RewardMode = RewardMode.SYMMETRIC,
-) -> float:
-    """
-    Computes reward for edge-guarding behavior. Encourages the agent to position 
-    itself defensively when opponent is near the edge.
-    """
-    # Getting player and opponent from the environment
-    player: Player = env.objects["player"]
-    opponent: Player = env.objects["opponent"]
-    
-    # Check if opponent is in the target zone (between x=0 and x=-2)
-    opponent_in_zone = (-2 <= opponent.body.position.x <= 0) or (2 <= opponent.body.position.x <= 3)
-    
-    # Check if player is in the defensive position (between x=-3 and x=-2)
-    player_in_position = (-3 <= player.body.position.x <= -2) or (3 <= player.body.position.x <= 4)
-    
-    # If both conditions are met, encourage offensive behavior
-    if opponent_in_zone and player_in_position:
-        # Use the damage interaction reward logic for offensive behavior
-        damage_taken = player.damage_taken_this_frame
-        damage_dealt = opponent.damage_taken_this_frame
-        if mode == RewardMode.ASYMMETRIC_OFFENSIVE:
-            reward = damage_dealt
-        elif mode == RewardMode.SYMMETRIC:
-            reward = damage_dealt - damage_taken
-        elif mode == RewardMode.ASYMMETRIC_DEFENSIVE:
-            reward = -damage_taken
-        else:
-            raise ValueError(f"Invalid mode: {mode}")
-            
-        # Add extra reward for maintaining the defensive position
-        position_reward = 0.5
-        return (reward / 140) + position_reward
-    return 0.0
-
 def idle_penalty(
     env: WarehouseBrawl,
     penalty_per_second: float = 0.5,
@@ -881,37 +844,25 @@
 '''
 def gen_reward_manager():
     reward_functions = {
-<<<<<<< HEAD
-        'target_height_reward': RewTerm(func=base_height_l2, weight=0.04, params={'target_height': -4, 'obj_name': 'player'}),
-        'danger_zone_reward': RewTerm(func=danger_zone_reward, weight=1.0),
-        'damage_interaction_reward': RewTerm(func=damage_interaction_reward, weight=2.0),
-        'head_to_middle_reward': RewTerm(func=head_to_middle_reward, weight=0.01),
-        'head_to_opponent': RewTerm(func=head_to_opponent, weight=1.0),
-=======
         'target_height_reward': RewTerm(func=base_height_l2, weight=-0.04, params={'target_height': -4, 'obj_name': 'player'}),
         #^^ since -4 would be way above the opponent, so going far from opponent is discouraged so -0.04 weight
-
         'danger_zone_reward': RewTerm(func=danger_zone_reward, weight=0.5),
         'damage_interaction_reward': RewTerm(func=damage_interaction_reward, weight=2.0),
         'head_to_middle_reward': RewTerm(func=head_to_middle_reward, weight=0.02), #encourages to stay away from edges and stay in middle
         'head_to_opponent': RewTerm(func=head_to_opponent, weight=0.08), 
->>>>>>> 1d0f1cf4
         'penalize_attack_reward': RewTerm(func=in_state_reward, weight=-0.04, params={'desired_state': AttackState}),
         'holding_more_than_3_keys': RewTerm(func=holding_more_than_3_keys, weight=-0.01),
-        'edge_guarding_reward': RewTerm(func=edge_guard_reward, weight=1.0),
+        'edge_guard_reward': RewTerm(func=edge_guard_reward, weight=1.0),
         'stock_advantage_reward': RewTerm(func=stock_advantage_reward, weight=1.5),
         'off_ground_penalty': RewTerm(func=off_ground_penalty, weight=0.5, params={'boundary': 7, 'penalty': 1.0}),
         #'taunt_reward': RewTerm(func=in_state_reward, weight=0.2, params={'desired_state': TauntState}),
-<<<<<<< HEAD
         'jump_to_moving_platform': RewTerm(func=jump_to_moving_platform, weight=0.7),
         'idle_penalty': RewTerm(func=idle_penalty, weight=-0.2, params={'penalty_per_second': 0.5, 'velocity_threshold': 0.05}),
-=======
         'move_to_opponent_reward': RewTerm(func=move_to_opponent_reward, weight= 0.5),
-        'edge_guard_reward': RewTerm(func=edge_guard_reward, weight = 1.7 ),
         'jump_on_spear_throw': RewTerm(func=jump_on_spear_throw, weight= 1.0),
         'close_to_agent': RewTerm(func=close_to_agent, weight = 1.0)
 
->>>>>>> 1d0f1cf4
+
     }
     signal_subscriptions = {
         'on_win_reward': ('win_signal', RewTerm(func=on_win_reward, weight=50)),
@@ -966,11 +917,6 @@
       train_timesteps=1000,  # Train for 1M steps
       train_logging=TrainLogging.PLOT
     )
-
-<<<<<<< HEAD
-=======
-
->>>>>>> 1d0f1cf4
     
     # Create agent
     #my_agent = CustomAgent(sb3_class=PPO, extractor=MLPExtractor)
@@ -1014,45 +960,4 @@
         #CameraResolution.LOW,
         #train_timesteps=1_000_000_000,
         #train_logging=TrainLogging.PLOT
-<<<<<<< HEAD
-    #)
-    
-    #Create your agent (using PPO algorithm)
-    my_agent = SB3Agent(sb3_class=PPO)
-    
-    # Use the existing reward manager
-    reward_manager = gen_reward_manager() #defined above
-    
-    # Set up self-play for training
-    selfplay_handler = SelfPlayRandom(
-        partial(type(my_agent))
-    )
-    
-    # Configure where to save your trained models
-    save_handler = SaveHandler(
-        agent=my_agent,
-        save_freq=100_000,  # Save every 100k steps
-        max_saved=40,
-        save_path='checkpoints',
-        run_name='my_first_training',
-        mode=SaveHandlerMode.FORCE
-    )
- # Set up training opponents
-    opponent_specification = {
-        'self_play': (8, selfplay_handler),
-        'based_agent': (1.5, partial(BasedAgent)),
-    }
-    opponent_cfg = OpponentsCfg(opponents=opponent_specification)
-    
-    # Start training
-    train(my_agent,
-      reward_manager,
-      save_handler,
-      opponent_cfg,
-      CameraResolution.LOW,
-      train_timesteps=1_000_000,  # Train for 1M steps
-      train_logging=TrainLogging.PLOT
-    )
-=======
-    #)
->>>>>>> 1d0f1cf4
+    #)