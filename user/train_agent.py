--- conflicted
+++ resolved
@@ -835,9 +835,4 @@
       CameraResolution.LOW,
       train_timesteps=1_000_000,  # Train for 1M steps
       train_logging=TrainLogging.PLOT
-<<<<<<< HEAD
-    )
-    
-=======
-    )
->>>>>>> 03290d9d
+    )