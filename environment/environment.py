--- conflicted
+++ resolved
@@ -4320,11 +4320,7 @@
                 self.spawn_weapon(current_frame)
                 self.flag = False
 
-<<<<<<< HEAD
     def spawn_weapon(self, current_frame):
-=======
-    def spawn_weapon(self, current_frame):#martin
->>>>>>> b49ea2c2
         y_pos = self.world_pos[1]
         if(y_pos == 0+0.7):
            x_pos = random.uniform(2.6, 6.5)
